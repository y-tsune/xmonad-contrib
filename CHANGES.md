--- conflicted
+++ resolved
@@ -142,11 +142,10 @@
     A new layout based on Dishes, however it accepts additional configuration
     to allow multiple windows within a single stack.
 
-<<<<<<< HEAD
   * `XMonad.Util.Rectangle`
 
     A new module for handling pixel rectangles.
-=======
+
   * `XMonad.Layout.BinaryColumn`
 
     A new module which provides a simple grid layout, halving the window
@@ -155,7 +154,6 @@
     This is similar to Column, but splits the window in a way
     that maintains window sizes upon adding & removing windows as well as the
     option to specify a minimum window size.
->>>>>>> 18eb79ce
 
 ### Bug Fixes and Minor Changes
 
